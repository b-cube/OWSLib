# -*- coding: ISO-8859-15 -*- 
# ============================================================================= 
# Copyright (c) 2009 Tom Kralidis
#
# Authors : Tom Kralidis <tomkralidis@gmail.com>
#           Angelos Tzotsos <tzotsos@gmail.com>
#
# Contact email: tomkralidis@gmail.com
# =============================================================================

""" ISO metadata parser """

from owslib.etree import etree
from owslib import util
from owslib.namespaces import Namespaces

# default variables
def get_namespaces():
    n = Namespaces()
    ns = n.get_namespaces(["gco","gmd","gml","gml32","gmx","gts","srv","xlink"])
    ns[None] = n.get_namespace("gmd")
    return ns
namespaces = get_namespaces()


class MD_Metadata(object):
    """ Process gmd:MD_Metadata """
    def __init__(self, md=None):

        if md is None:
            self.xml = None
            self.identifier = None
            self.parentidentifier = None
            self.language = None
            self.dataseturi = None
            self.languagecode = None
            self.datestamp = None
            self.charset = None
            self.hierarchy = None
            self.contact = []
            self.datetimestamp = None
            self.stdname = None
            self.stdver = None
            self.referencesystem = None
            self.identification = None
            self.serviceidentification = None
            self.identificationinfo = []
            self.distribution = None
            self.dataquality = None
        else:
            if hasattr(md, 'getroot'):  # standalone document
                self.xml = etree.tostring(md.getroot())
            else:  # part of a larger document
                self.xml = etree.tostring(md)

            val = md.find(util.nspath_eval('gmd:fileIdentifier/gco:CharacterString', namespaces))
            self.identifier = util.testXMLValue(val)

            val = md.find(util.nspath_eval('gmd:parentIdentifier/gco:CharacterString', namespaces))
            self.parentidentifier = util.testXMLValue(val)

            val = md.find(util.nspath_eval('gmd:language/gco:CharacterString', namespaces))
            self.language = util.testXMLValue(val)
            
            val = md.find(util.nspath_eval('gmd:dataSetURI/gco:CharacterString', namespaces))
            self.dataseturi = util.testXMLValue(val)

            val = md.find(util.nspath_eval('gmd:language/gmd:LanguageCode', namespaces))
            self.languagecode = util.testXMLValue(val)
            
            val = md.find(util.nspath_eval('gmd:dateStamp/gco:Date', namespaces))
            self.datestamp = util.testXMLValue(val)

            if not self.datestamp:
                val = md.find(util.nspath_eval('gmd:dateStamp/gco:DateTime', namespaces))
                self.datestamp = util.testXMLValue(val)

            self.charset = _testCodeListValue(md.find(util.nspath_eval('gmd:characterSet/gmd:MD_CharacterSetCode', namespaces)))
      
            self.hierarchy = _testCodeListValue(md.find(util.nspath_eval('gmd:hierarchyLevel/gmd:MD_ScopeCode', namespaces)))

            self.contact = []
            for i in md.findall(util.nspath_eval('gmd:contact/gmd:CI_ResponsibleParty', namespaces)):
                o = CI_ResponsibleParty(i)
                self.contact.append(o)
            
            val = md.find(util.nspath_eval('gmd:dateStamp/gco:DateTime', namespaces))
            self.datetimestamp = util.testXMLValue(val)
            
            val = md.find(util.nspath_eval('gmd:metadataStandardName/gco:CharacterString', namespaces))
            self.stdname = util.testXMLValue(val)

            val = md.find(util.nspath_eval('gmd:metadataStandardVersion/gco:CharacterString', namespaces))
            self.stdver = util.testXMLValue(val)

            val = md.find(util.nspath_eval('gmd:referenceSystemInfo/gmd:MD_ReferenceSystem', namespaces))
            if val is not None:
                self.referencesystem = MD_ReferenceSystem(val)
            else:
                self.referencesystem = None

            # TODO: merge .identificationinfo into .identification
            #warnings.warn(
            #    'the .identification and .serviceidentification properties will merge into '
            #    '.identification being a list of properties.  This is currently implemented '
            #    'in .identificationinfo.  '
            #    'Please see https://github.com/geopython/OWSLib/issues/38 for more information',
            #    FutureWarning)

            val = md.find(util.nspath_eval('gmd:identificationInfo/gmd:MD_DataIdentification', namespaces))
            val2 = md.find(util.nspath_eval('gmd:identificationInfo/srv:SV_ServiceIdentification', namespaces))

            if val is not None:
                self.identification = MD_DataIdentification(val, 'dataset')
                self.serviceidentification = None
            elif val2 is not None:
                self.identification = MD_DataIdentification(val2, 'service')
                self.serviceidentification = SV_ServiceIdentification(val2)
            else:
                self.identification = None
                self.serviceidentification = None

            self.identificationinfo = []
            for idinfo in md.findall(util.nspath_eval('gmd:identificationInfo', namespaces)):
                val = list(idinfo)[0]
                tagval = util.xmltag_split(val.tag)
                if tagval == 'MD_DataIdentification': 
                    self.identificationinfo.append(MD_DataIdentification(val, 'dataset'))
                elif tagval == 'MD_ServiceIdentification': 
                    self.identificationinfo.append(MD_DataIdentification(val, 'service'))
                elif tagval == 'SV_ServiceIdentification': 
                    self.identificationinfo.append(SV_ServiceIdentification(val))

            val = md.find(util.nspath_eval('gmd:distributionInfo/gmd:MD_Distribution', namespaces))

            if val is not None:
                self.distribution = MD_Distribution(val)
            else:
                self.distribution = None
            
            val = md.find(util.nspath_eval('gmd:dataQualityInfo/gmd:DQ_DataQuality', namespaces))
            if val is not None:
                self.dataquality = DQ_DataQuality(val)
            else:
                self.dataquality = None

class CI_Date(object):
    """ process CI_Date """
    def __init__(self, md=None):
        if md is None:
            self.date = None
            self.type = None
        else:
            val = md.find(util.nspath_eval('gmd:date/gco:Date', namespaces))
            if val is not None:
                self.date = util.testXMLValue(val)
            else:
                val = md.find(util.nspath_eval('gmd:date/gco:DateTime', namespaces))
                if val is not None:
                    self.date = util.testXMLValue(val)
                else:
                    self.date = None

            val = md.find(util.nspath_eval('gmd:dateType/gmd:CI_DateTypeCode', namespaces))
            self.type = _testCodeListValue(val)

class CI_ResponsibleParty(object):
    """ process CI_ResponsibleParty """
    def __init__(self, md=None):

        if md is None:
            self.name = None
            self.organization = None
            self.position = None
            self.phone = None
            self.fax = None
            self.address = None
            self.city = None
            self.region = None
            self.postcode = None
            self.country = None
            self.email = None
            self.onlineresource = None
            self.role = None
        else:
            val = md.find(util.nspath_eval('gmd:individualName/gco:CharacterString', namespaces))
            self.name = util.testXMLValue(val)

            val = md.find(util.nspath_eval('gmd:organisationName/gco:CharacterString', namespaces))
            self.organization = util.testXMLValue(val)

            val = md.find(util.nspath_eval('gmd:positionName/gco:CharacterString', namespaces))
            self.position = util.testXMLValue(val)

            val = md.find(util.nspath_eval('gmd:contactInfo/gmd:CI_Contact/gmd:phone/gmd:CI_Telephone/gmd:voice/gco:CharacterString', namespaces))

            self.phone = util.testXMLValue(val)

            val = md.find(util.nspath_eval('gmd:contactInfo/gmd:CI_Contact/gmd:phone/gmd:CI_Telephone/gmd:facsimile/gco:CharacterString', namespaces))
            self.fax = util.testXMLValue(val)

            val = md.find(util.nspath_eval('gmd:contactInfo/gmd:CI_Contact/gmd:address/gmd:CI_Address/gmd:deliveryPoint/gco:CharacterString', namespaces))
            self.address = util.testXMLValue(val)

            val = md.find(util.nspath_eval('gmd:contactInfo/gmd:CI_Contact/gmd:address/gmd:CI_Address/gmd:city/gco:CharacterString', namespaces))
            self.city = util.testXMLValue(val)

            val = md.find(util.nspath_eval('gmd:contactInfo/gmd:CI_Contact/gmd:address/gmd:CI_Address/gmd:administrativeArea/gco:CharacterString', namespaces))
            self.region = util.testXMLValue(val)

            val = md.find(util.nspath_eval('gmd:contactInfo/gmd:CI_Contact/gmd:address/gmd:CI_Address/gmd:postalCode/gco:CharacterString', namespaces))
            self.postcode = util.testXMLValue(val)

            val = md.find(util.nspath_eval('gmd:contactInfo/gmd:CI_Contact/gmd:address/gmd:CI_Address/gmd:country/gco:CharacterString', namespaces))
            self.country = util.testXMLValue(val)

            val = md.find(util.nspath_eval('gmd:contactInfo/gmd:CI_Contact/gmd:address/gmd:CI_Address/gmd:electronicMailAddress/gco:CharacterString', namespaces))
            self.email = util.testXMLValue(val)

            val = md.find(util.nspath_eval('gmd:contactInfo/gmd:CI_Contact/gmd:onlineResource/gmd:CI_OnlineResource', namespaces))
            if val is not None:
              self.onlineresource = CI_OnlineResource(val)
            else:
              self.onlineresource = None
          
            self.role = _testCodeListValue(md.find(util.nspath_eval('gmd:role/gmd:CI_RoleCode', namespaces)))

class MD_DataIdentification(object):
    """ process MD_DataIdentification """
    def __init__(self, md=None, identtype=None):
        if md is None:
            self.identtype = None
            self.title = None
            self.alternatetitle = None
            self.aggregationinfo = None
            self.uricode = []
            self.uricodespace = []
            self.date = []
            self.datetype = []
            self.uselimitation = []
            self.accessconstraints = []
            self.classification = []
            self.otherconstraints = []
            self.securityconstraints = []
            self.useconstraints = []
            self.denominators = []
            self.distance = []
            self.uom = []
            self.resourcelanguage = []
            self.creator = []
            self.publisher = []
            self.contributor = []
            self.edition = None
            self.abstract = None
            self.purpose = None
            self.status = None
            self.contact = []
            self.keywords = []
            self.topiccategory = []
            self.supplementalinformation = None
            self.extent = None
            self.bbox = None
            self.temporalextent_start = None
            self.temporalextent_end = None
        else:
            self.identtype = identtype
            val = md.find(util.nspath_eval('gmd:citation/gmd:CI_Citation/gmd:title/gco:CharacterString', namespaces))
            self.title = util.testXMLValue(val)
            
            val = md.find(util.nspath_eval('gmd:citation/gmd:CI_Citation/gmd:alternateTitle/gco:CharacterString', namespaces))
            self.alternatetitle = util.testXMLValue(val)

            val = md.find(util.nspath_eval('gmd:aggregationInfo', namespaces))
            self.aggregationinfo = util.testXMLValue(val)

            self.uricode = []
            for i in md.findall(util.nspath_eval('gmd:citation/gmd:CI_Citation/gmd:identifier/gmd:RS_Identifier/gmd:code/gco:CharacterString', namespaces)):
                val = util.testXMLValue(i)
                if val is not None:
                    self.uricode.append(val)

            self.uricodespace = []
            for i in md.findall(util.nspath_eval('gmd:citation/gmd:CI_Citation/gmd:identifier/gmd:RS_Identifier/gmd:codeSpace/gco:CharacterString', namespaces)):
                val = util.testXMLValue(i)
                if val is not None:
                    self.uricodespace.append(val)

            self.date = []
            self.datetype = []
            
            for i in md.findall(util.nspath_eval('gmd:citation/gmd:CI_Citation/gmd:date/gmd:CI_Date', namespaces)):
                self.date.append(CI_Date(i))
            
            self.uselimitation = []
            for i in md.findall(util.nspath_eval('gmd:resourceConstraints/gmd:MD_Constraints/gmd:useLimitation/gco:CharacterString', namespaces)):
                val = util.testXMLValue(i)
                if val is not None:
                    self.uselimitation.append(val)
            
            self.accessconstraints = []
            for i in md.findall(util.nspath_eval('gmd:resourceConstraints/gmd:MD_LegalConstraints/gmd:accessConstraints/gmd:MD_RestrictionCode', namespaces)):
                val = _testCodeListValue(i)
                if val is not None:
                    self.accessconstraints.append(val)
            
            self.classification = []
            for i in md.findall(util.nspath_eval('gmd:resourceConstraints/gmd:MD_LegalConstraints/gmd:accessConstraints/gmd:MD_ClassificationCode', namespaces)):
                val = _testCodeListValue(i)
                if val is not None:
                    self.classification.append(val)
            
            self.otherconstraints = []
            for i in md.findall(util.nspath_eval('gmd:resourceConstraints/gmd:MD_LegalConstraints/gmd:otherConstraints/gco:CharacterString', namespaces)):
                val = util.testXMLValue(i)
                if val is not None:
                    self.otherconstraints.append(val)

            self.securityconstraints = []
            for i in md.findall(util.nspath_eval('gmd:resourceConstraints/gmd:MD_SecurityConstraints/gmd:useLimitation', namespaces)):
                val = util.testXMLValue(i)
                if val is not None:
                    self.securityconstraints.append(val)

            self.useconstraints = []
            for i in md.findall(util.nspath_eval('gmd:resourceConstraints/gmd:MD_LegalConstraints/gmd:useConstraints/gmd:MD_RestrictionCode', namespaces)):
                val = _testCodeListValue(i)
                if val is not None:
                    self.useconstraints.append(val)
            
            self.denominators = []
            for i in md.findall(util.nspath_eval('gmd:spatialResolution/gmd:MD_Resolution/gmd:equivalentScale/gmd:MD_RepresentativeFraction/gmd:denominator/gco:Integer', namespaces)):
                val = util.testXMLValue(i)
                if val is not None:
                    self.denominators.append(val)
            
            self.distance = []
            self.uom = []
            for i in md.findall(util.nspath_eval('gmd:spatialResolution/gmd:MD_Resolution/gmd:distance/gco:Distance', namespaces)):
                val = util.testXMLValue(i)
                if val is not None:
                    self.distance.append(val)
                self.uom.append(i.get("uom"))
            
            self.resourcelanguage = []
            for i in md.findall(util.nspath_eval('gmd:language/gmd:LanguageCode', namespaces)):
                val = _testCodeListValue(i)
                if val is not None:
                    self.resourcelanguage.append(val)

            self.creator = []
            self.publisher = []
            self.contributor = []
            for val in md.findall(util.nspath_eval('gmd:pointOfContact/gmd:CI_ResponsibleParty', namespaces)):
                role = val.find(util.nspath_eval('gmd:role/gmd:CI_RoleCode', namespaces))
                if role is not None:
                    clv = _testCodeListValue(role)
                    rp = CI_ResponsibleParty(val)
                    if clv == 'originator':
                        self.creator.append(rp)
                    elif clv == 'publisher':
                        self.publisher.append(rp)
                    elif clv == 'author':
                        self.contributor.append(rp)

            val = md.find(util.nspath_eval('gmd:edition/gco:CharacterString', namespaces))
            self.edition = util.testXMLValue(val)

            val = md.find(util.nspath_eval('gmd:abstract/gco:CharacterString', namespaces))
            self.abstract = util.testXMLValue(val)

            val = md.find(util.nspath_eval('gmd:purpose/gco:CharacterString', namespaces))
            self.purpose = util.testXMLValue(val)

            self.status = _testCodeListValue(md.find(util.nspath_eval('gmd:status/gmd:MD_ProgressCode', namespaces)))

            self.contact = []
            for i in md.findall(util.nspath_eval('gmd:pointOfContact/gmd:CI_ResponsibleParty', namespaces)):
                o = CI_ResponsibleParty(i)
                self.contact.append(o)
            
            self.keywords = []

            for i in md.findall(util.nspath_eval('gmd:descriptiveKeywords', namespaces)):
                mdkw = {}
                mdkw['type'] = _testCodeListValue(i.find(util.nspath_eval('gmd:MD_Keywords/gmd:type/gmd:MD_KeywordTypeCode', namespaces)))

                mdkw['thesaurus'] = {}

                val = i.find(util.nspath_eval('gmd:MD_Keywords/gmd:thesaurusName/gmd:CI_Citation/gmd:title/gco:CharacterString', namespaces))
                mdkw['thesaurus']['title'] = util.testXMLValue(val)

                val = i.find(util.nspath_eval('gmd:MD_Keywords/gmd:thesaurusName/gmd:CI_Citation/gmd:date/gmd:CI_Date/gmd:date/gco:Date', namespaces))
                mdkw['thesaurus']['date'] = util.testXMLValue(val)

                val = i.find(util.nspath_eval('gmd:MD_Keywords/gmd:thesaurusName/gmd:CI_Citation/gmd:date/gmd:CI_Date/gmd:dateType/gmd:CI_DateTypeCode', namespaces))
                mdkw['thesaurus']['datetype'] = util.testXMLValue(val)

                mdkw['keywords'] = []

                for k in i.findall(util.nspath_eval('gmd:MD_Keywords/gmd:keyword', namespaces)):
                    val = k.find(util.nspath_eval('gco:CharacterString', namespaces))
                    if val is not None:
                        val2 = util.testXMLValue(val) 
                        if val2 is not None:
                            mdkw['keywords'].append(val2)

                self.keywords.append(mdkw)

            self.topiccategory = []
            for i in md.findall(util.nspath_eval('gmd:topicCategory/gmd:MD_TopicCategoryCode', namespaces)):
                val = util.testXMLValue(i)
                if val is not None:
                    self.topiccategory.append(val)
            
            val = md.find(util.nspath_eval('gmd:supplementalInformation/gco:CharacterString', namespaces))
            self.supplementalinformation = util.testXMLValue(val)
            
            # There may be multiple geographicElement, create an extent
            # from the one containing either an EX_GeographicBoundingBox or EX_BoundingPolygon.
            # The schema also specifies an EX_GeographicDescription. This is not implemented yet.
            val = None
            val2 = None
            val3 = None
            extents = md.findall(util.nspath_eval('gmd:extent', namespaces))
            extents.extend(md.findall(util.nspath_eval('srv:extent', namespaces)))
            for extent in extents:
                if val is None:
                    for e in extent.findall(util.nspath_eval('gmd:EX_Extent/gmd:geographicElement', namespaces)):
                        if e.find(util.nspath_eval('gmd:EX_GeographicBoundingBox', namespaces)) is not None or e.find(util.nspath_eval('gmd:EX_BoundingPolygon', namespaces)) is not None:
                            val = e
                            break
                    self.extent = EX_Extent(val)
                    self.bbox = self.extent.boundingBox  # for backwards compatibility

                if val2 is None:
                    val2 = extent.find(util.nspath_eval('gmd:EX_Extent/gmd:temporalElement/gmd:EX_TemporalExtent/gmd:extent/gml:TimePeriod/gml:beginPosition', namespaces))
                    if val2 is None:
                        val2 = extent.find(util.nspath_eval('gmd:EX_Extent/gmd:temporalElement/gmd:EX_TemporalExtent/gmd:extent/gml32:TimePeriod/gml32:beginPosition', namespaces))
                    self.temporalextent_start = util.testXMLValue(val2)

                if val3 is None:
                    val3 = extent.find(util.nspath_eval('gmd:EX_Extent/gmd:temporalElement/gmd:EX_TemporalExtent/gmd:extent/gml:TimePeriod/gml:endPosition', namespaces))
                    if val3 is None:
                        val3 = extent.find(util.nspath_eval('gmd:EX_Extent/gmd:temporalElement/gmd:EX_TemporalExtent/gmd:extent/gml32:TimePeriod/gml32:endPosition', namespaces))
                    self.temporalextent_end = util.testXMLValue(val3)

class MD_Distributor(object):        
    """ process MD_Distributor """
    def __init__(self, md=None):
        if md is None:
            self.contact = None
            self.online = []
        else:
            self.contact = None
            val = md.find(util.nspath_eval('gmd:MD_Distributor/gmd:distributorContact/gmd:CI_ResponsibleParty', namespaces))
            if val is not None:
                self.contact = CI_ResponsibleParty(val)

            self.online = []

            for ol in md.findall(util.nspath_eval('gmd:MD_Distributor/gmd:distributorTransferOptions/gmd:MD_DigitalTransferOptions/gmd:onLine/gmd:CI_OnlineResource', namespaces)):
                self.online.append(CI_OnlineResource(ol))

class MD_Distribution(object):
    """ process MD_Distribution """
    def __init__(self, md=None):
        if md is None:
            self.format = None
            self.version = None
            self.distributor = []
            self.online = []
            pass
        else:
            val = md.find(util.nspath_eval('gmd:distributionFormat/gmd:MD_Format/gmd:name/gco:CharacterString', namespaces))
            self.format = util.testXMLValue(val)

            val = md.find(util.nspath_eval('gmd:distributionFormat/gmd:MD_Format/gmd:version/gco:CharacterString', namespaces))
            self.version = util.testXMLValue(val)

            self.distributor = []
            for dist in md.findall(util.nspath_eval('gmd:distributor', namespaces)):
                self.distributor.append(MD_Distributor(dist))

            self.online = []

            for ol in md.findall(util.nspath_eval('gmd:transferOptions/gmd:MD_DigitalTransferOptions/gmd:onLine/gmd:CI_OnlineResource', namespaces)):
                self.online.append(CI_OnlineResource(ol))

        
class DQ_DataQuality(object):
    ''' process DQ_DataQuality'''
    def __init__(self, md=None):
        if md is None:
            self.conformancetitle = []
            self.conformancedate = []
            self.conformancedatetype = []
            self.conformancedegree = []
            self.lineage = None
            self.specificationtitle = None
            self.specificationdate = []
        else:
            self.conformancetitle = []
            for i in md.findall(util.nspath_eval('gmd:report/gmd:DQ_DomainConsistency/gmd:result/gmd:DQ_ConformanceResult/gmd:specification/gmd:CI_Citation/gmd:title/gco:CharacterString', namespaces)):
                val = util.testXMLValue(i)
                if val is not None:
                    self.conformancetitle.append(val)
            
            self.conformancedate = []
            for i in md.findall(util.nspath_eval('gmd:report/gmd:DQ_DomainConsistency/gmd:result/gmd:DQ_ConformanceResult/gmd:specification/gmd:CI_Citation/gmd:date/gmd:CI_Date/gmd:date/gco:Date', namespaces)):
                val = util.testXMLValue(i)
                if val is not None:
                    self.conformancedate.append(val)
            
            self.conformancedatetype = []
            for i in md.findall(util.nspath_eval('gmd:report/gmd:DQ_DomainConsistency/gmd:result/gmd:DQ_ConformanceResult/gmd:specification/gmd:CI_Citation/gmd:date/gmd:CI_Date/gmd:dateType/gmd:CI_DateTypeCode', namespaces)):
                val = _testCodeListValue(i)
                if val is not None:
                    self.conformancedatetype.append(val)
            
            self.conformancedegree = []
            for i in md.findall(util.nspath_eval('gmd:report/gmd:DQ_DomainConsistency/gmd:result/gmd:DQ_ConformanceResult/gmd:pass/gco:Boolean', namespaces)):
                val = util.testXMLValue(i)
                if val is not None:
                    self.conformancedegree.append(val)
            
            val = md.find(util.nspath_eval('gmd:lineage/gmd:LI_Lineage/gmd:statement/gco:CharacterString', namespaces))
            self.lineage = util.testXMLValue(val)

            val = md.find(util.nspath_eval('gmd:report/gmd:DQ_DomainConsistency/gmd:result/gmd:DQ_ConformanceResult/gmd:specification/gmd:CI_Citation/gmd:title/gco:CharacterString', namespaces))
            self.specificationtitle = util.testXMLValue(val)

            self.specificationdate = []
            for i in md.findall(util.nspath_eval('gmd:report/gmd:DQ_DomainConsistency/gmd:result/gmd:DQ_ConformanceResult/gmd:specification/gmd:CI_Citation/gmd:date/gmd:CI_Date', namespaces)):
                val = util.testXMLValue(i)
                if val is not None:
                    self.specificationdate.append(val)

class SV_ServiceIdentification(object):
    """ process SV_ServiceIdentification """
<<<<<<< HEAD
    def __init__(self, md):
        val=md.find(util.nspath_eval('gmd:citation/gmd:CI_Citation/gmd:title/gco:CharacterString', namespaces))
        self.title=util.testXMLValue(val)
        self.identtype = 'service'
        val = md.find(util.nspath_eval('srv:serviceType/gco:LocalName', namespaces))
        self.type = util.testXMLValue(val)
      
        val = md.find(util.nspath_eval('srv:serviceTypeVersion/gco:CharacterString', namespaces))
        self.version = util.testXMLValue(val)

        val = md.find(util.nspath_eval('srv:accessProperties/gmd:MD_StandardOrderProcess/gmd:fees/gco:CharacterString', namespaces))
        self.fees = util.testXMLValue(val)
=======
    def __init__(self, md=None):
        if md is None:
            self.identtype = 'service'
            self.type = None
            self.version = None
            self.fees = None
            self.bbox = None
            self.couplingtype = None
            self.operations = []
            self.operateson = []
        else:
            self.identtype = 'service'
            val = md.find(util.nspath_eval('srv:serviceType/gco:LocalName', namespaces))
            self.type = util.testXMLValue(val)
          
            val = md.find(util.nspath_eval('srv:serviceTypeVersion/gco:CharacterString', namespaces))
            self.version = util.testXMLValue(val)
>>>>>>> 69d6eb00

            val = md.find(util.nspath_eval('srv:accessProperties/gmd:MD_StandardOrderProcess/gmd:fees/gco:CharacterString', namespaces))
            self.fees = util.testXMLValue(val)

            val = md.find(util.nspath_eval('srv:extent/gmd:EX_Extent', namespaces))

            if val is not None:
                self.bbox = EX_Extent(val)
            else:
                self.bbox = None

            self.couplingtype = _testCodeListValue(md.find(util.nspath_eval('gmd:couplingType/gmd:SV_CouplingType', namespaces)))

            self.operations = []

            for i in md.findall(util.nspath_eval('srv:containsOperations', namespaces)):
                tmp = {}
                val = i.find(util.nspath_eval('srv:SV_OperationMetadata/srv:operationName/gco:CharacterString', namespaces))
                tmp['name'] = util.testXMLValue(val)
                tmp['dcplist'] = []
                for d in i.findall(util.nspath_eval('srv:SV_OperationMetadata/srv:DCP', namespaces)):
                    tmp2 = _testCodeListValue(d.find(util.nspath_eval('srv:DCPList', namespaces)))
                    tmp['dcplist'].append(tmp2)
             
                tmp['connectpoint'] = []
     
                for d in i.findall(util.nspath_eval('srv:SV_OperationMetadata/srv:connectPoint', namespaces)):
                    tmp3 = d.find(util.nspath_eval('gmd:CI_OnlineResource', namespaces))
                    tmp['connectpoint'].append(CI_OnlineResource(tmp3))
                self.operations.append(tmp)

            self.operateson = []
             
            for i in md.findall(util.nspath_eval('srv:operatesOn', namespaces)):
                tmp = {}
                tmp['uuidref'] = i.attrib.get('uuidref')
                tmp['href'] = i.attrib.get(util.nspath_eval('xlink:href', namespaces))
                tmp['title'] = i.attrib.get(util.nspath_eval('xlink:title', namespaces))
                self.operateson.append(tmp)

class CI_OnlineResource(object):
    """ process CI_OnlineResource """
    def __init__(self,md=None):
        if md is None:
            self.url = None
            self.protocol = None
            self.name = None
            self.description = None
            self.function = None
        else:
            val = md.find(util.nspath_eval('gmd:linkage/gmd:URL', namespaces))
            self.url = util.testXMLValue(val)

            val = md.find(util.nspath_eval('gmd:protocol/gco:CharacterString', namespaces))
            self.protocol = util.testXMLValue(val)

            val = md.find(util.nspath_eval('gmd:name/gco:CharacterString', namespaces))
            self.name = util.testXMLValue(val)

            val = md.find(util.nspath_eval('gmd:description/gco:CharacterString', namespaces))
            self.description = util.testXMLValue(val)

            self.function = _testCodeListValue(md.find(util.nspath_eval('gmd:function/gmd:CI_OnLineFunctionCode', namespaces)))


class EX_GeographicBoundingBox(object):
    def __init__(self, md=None):
        if md is None:
            self.minx = None
            self.maxx = None
            self.miny = None
            self.maxy = None
        else:
            val = md.find(util.nspath_eval('gmd:westBoundLongitude/gco:Decimal', namespaces))
            self.minx = util.testXMLValue(val)
            val = md.find(util.nspath_eval('gmd:eastBoundLongitude/gco:Decimal', namespaces))
            self.maxx = util.testXMLValue(val)
            val = md.find(util.nspath_eval('gmd:southBoundLatitude/gco:Decimal', namespaces))
            self.miny = util.testXMLValue(val)
            val = md.find(util.nspath_eval('gmd:northBoundLatitude/gco:Decimal', namespaces))
            self.maxy = util.testXMLValue(val)
    
class EX_Polygon(object):
    def __init__(self, md=None):
        if md is None:
            self.exterior_ring = None
            self.interior_rings = []
        else:
            linear_ring = md.find(util.nspath_eval('gml32:Polygon/gml32:exterior/gml32:LinearRing', namespaces))
            if linear_ring is not None:
                self.exterior_ring = self._coordinates_for_ring(linear_ring)
                        
            interior_ring_elements = md.findall(util.nspath_eval('gml32:Polygon/gml32:interior', namespaces))
            self.interior_rings = []
            for iring_element in interior_ring_elements:
                linear_ring = iring_element.find(util.nspath_eval('gml32:LinearRing', namespaces))
                self.interior_rings.append(self._coordinates_for_ring(linear_ring))
            
    def _coordinates_for_ring(self, linear_ring):
        coordinates = []
        positions = linear_ring.findall(util.nspath_eval('gml32:pos', namespaces))
        for pos in positions:
            tokens = pos.text.split()
            coords = tuple([float(t) for t in tokens])
            coordinates.append(coords)
        return coordinates
        
class EX_GeographicBoundingPolygon(object):
    def __init__(self, md=None):
        if md is None:
            self.is_extent = None
            self.polygons = []
        else:
            val = md.find(util.nspath_eval('gmd:extentTypeCode', namespaces))
            self.is_extent = util.testXMLValue(val)
            
            md_polygons = md.findall(util.nspath_eval('gmd:polygon', namespaces))
            
            self.polygons = []
            for val in md_polygons:
                self.polygons.append(EX_Polygon(val))
                
class EX_Extent(object):
    """ process EX_Extent """
    def __init__(self, md=None):
        if md is None:
            self.boundingBox = None
            self.boundingPolygon = None
            self.description_code = None
        else:
            self.boundingBox = None
            self.boundingPolygon = None

            if md is not None:
                bboxElement = md.find(util.nspath_eval('gmd:EX_GeographicBoundingBox', namespaces))
                if bboxElement is not None:
                    self.boundingBox = EX_GeographicBoundingBox(bboxElement)
            
                polygonElement = md.find(util.nspath_eval('gmd:EX_BoundingPolygon', namespaces))
                if polygonElement is not None:
                    self.boundingPolygon = EX_GeographicBoundingPolygon(polygonElement)
     
                val = md.find(util.nspath_eval('gmd:EX_GeographicDescription/gmd:geographicIdentifier/gmd:MD_Identifier/gmd:code/gco:CharacterString', namespaces))
                self.description_code = util.testXMLValue(val)

class MD_ReferenceSystem(object):
    """ process MD_ReferenceSystem """
    def __init__(self, md):
        if md is None:
            pass
        else:
            val = md.find(util.nspath_eval('gmd:referenceSystemIdentifier/gmd:RS_Identifier/gmd:code/gco:CharacterString', namespaces))
            self.code = util.testXMLValue(val)

def _testCodeListValue(elpath):
    """ get gco:CodeListValue_Type attribute, else get text content """
    if elpath is not None:  # try to get @codeListValue
        val = util.testXMLValue(elpath.attrib.get('codeListValue'), True)
        if val is not None:
            return val
        else:  # see if there is element text
            return util.testXMLValue(elpath)
    else:
        return None

class CodelistCatalogue(object):
    """ process CT_CodelistCatalogue """
    def __init__(self, ct):
        val = ct.find(util.nspath_eval('gmx:name/gco:CharacterString', namespaces))
        self.name = util.testXMLValue(val)
        val = ct.find(util.nspath_eval('gmx:scope/gco:CharacterString', namespaces))
        self.scope = util.testXMLValue(val)
        val = ct.find(util.nspath_eval('gmx:fieldOfApplication/gco:CharacterString', namespaces))
        self.fieldapp = util.testXMLValue(val)
        val = ct.find(util.nspath_eval('gmx:versionNumber/gco:CharacterString', namespaces))
        self.version = util.testXMLValue(val)
        val = ct.find(util.nspath_eval('gmx:versionDate/gco:Date', namespaces))
        self.date = util.testXMLValue(val)

        self.dictionaries = {}

        for i in ct.findall(util.nspath_eval('gmx:codelistItem/gmx:CodeListDictionary', namespaces)):
            id = i.attrib.get(util.nspath_eval('gml32:id', namespaces))
            self.dictionaries[id] = {}
            val = i.find(util.nspath_eval('gml32:description', namespaces))
            self.dictionaries[id]['description'] = util.testXMLValue(val)
            val = i.find(util.nspath_eval('gml32:identifier', namespaces))
            self.dictionaries[id]['identifier'] = util.testXMLValue(val)
            self.dictionaries[id]['entries'] = {}

            for j in i.findall(util.nspath_eval('gmx:codeEntry', namespaces)):
                id2 = j.find(util.nspath_eval('gmx:CodeDefinition', namespaces)).attrib.get(util.nspath_eval('gml32:id', namespaces))
                self.dictionaries[id]['entries'][id2] = {}
                val = j.find(util.nspath_eval('gmx:CodeDefinition/gml32:description', namespaces))
                self.dictionaries[id]['entries'][id2]['description'] = util.testXMLValue(val)

                val = j.find(util.nspath_eval('gmx:CodeDefinition/gml32:identifier', namespaces))
                self.dictionaries[id]['entries'][id2]['identifier'] = util.testXMLValue(val)

                val = j.find(util.nspath_eval('gmx:CodeDefinition', namespaces)).attrib.get('codeSpace')
                self.dictionaries[id]['entries'][id2]['codespace'] = util.testXMLValue(val, True)

    def getcodelistdictionaries(self):
        return self.dictionaries.keys()

    def getcodedefinitionidentifiers(self, cdl):
        if self.dictionaries.has_key(cdl):
            ids = []
            for i in self.dictionaries[cdl]['entries']:
                ids.append(self.dictionaries[cdl]['entries'][i]['identifier'])
            return ids
        else:
            return None
<|MERGE_RESOLUTION|>--- conflicted
+++ resolved
@@ -537,20 +537,6 @@
 
 class SV_ServiceIdentification(object):
     """ process SV_ServiceIdentification """
-<<<<<<< HEAD
-    def __init__(self, md):
-        val=md.find(util.nspath_eval('gmd:citation/gmd:CI_Citation/gmd:title/gco:CharacterString', namespaces))
-        self.title=util.testXMLValue(val)
-        self.identtype = 'service'
-        val = md.find(util.nspath_eval('srv:serviceType/gco:LocalName', namespaces))
-        self.type = util.testXMLValue(val)
-      
-        val = md.find(util.nspath_eval('srv:serviceTypeVersion/gco:CharacterString', namespaces))
-        self.version = util.testXMLValue(val)
-
-        val = md.find(util.nspath_eval('srv:accessProperties/gmd:MD_StandardOrderProcess/gmd:fees/gco:CharacterString', namespaces))
-        self.fees = util.testXMLValue(val)
-=======
     def __init__(self, md=None):
         if md is None:
             self.identtype = 'service'
@@ -562,13 +548,14 @@
             self.operations = []
             self.operateson = []
         else:
+            val=md.find(util.nspath_eval('gmd:citation/gmd:CI_Citation/gmd:title/gco:CharacterString', namespaces))
+            self.title=util.testXMLValue(val)
             self.identtype = 'service'
             val = md.find(util.nspath_eval('srv:serviceType/gco:LocalName', namespaces))
             self.type = util.testXMLValue(val)
           
             val = md.find(util.nspath_eval('srv:serviceTypeVersion/gco:CharacterString', namespaces))
             self.version = util.testXMLValue(val)
->>>>>>> 69d6eb00
 
             val = md.find(util.nspath_eval('srv:accessProperties/gmd:MD_StandardOrderProcess/gmd:fees/gco:CharacterString', namespaces))
             self.fees = util.testXMLValue(val)
