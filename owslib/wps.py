--- conflicted
+++ resolved
@@ -1116,7 +1116,7 @@
 
         # <LiteralOutput>
         self._parseLiteralData(outputElement, 'LiteralOutput')
-        
+
         # <ComplexData> or <ComplexOutput>
         self._parseComplexData(outputElement, 'ComplexOutput')
 
@@ -1398,13 +1398,7 @@
     FeatureCollection specified by a WFS query.
     All subclasses must implement the getQuery() method to provide the specific query portion of the XML.
     '''
-<<<<<<< HEAD
-
-    def __init__(self, wfsUrl, wfsQuery):
-=======
-    
     def __init__(self, wfsUrl, wfsQuery, wfsMethod=None):
->>>>>>> 2f78ae10
         '''
         wfsUrl: the WFS service URL
                 example: wfsUrl = "http://igsarm-cida-gdp2.er.usgs.gov:8082/geoserver/wfs"
@@ -1412,12 +1406,7 @@
         '''
         self.url = wfsUrl
         self.query = wfsQuery
-<<<<<<< HEAD
-
-=======
         self.method = wfsMethod
-    
->>>>>>> 2f78ae10
     #    <wps:Reference xlink:href="http://igsarm-cida-gdp2.er.usgs.gov:8082/geoserver/wfs">
     #      <wps:Body>
     #        <wfs:GetFeature xmlns:wfs="http://www.opengis.net/wfs" xmlns:ogc="http://www.opengis.net/ogc" xmlns:gml="http://www.opengis.net/gml" service="WFS" version="1.1.0" outputFormat="text/xml; subtype=gml/3.1.1" xsi:schemaLocation="http://www.opengis.net/wfs ../wfs/1.1.0/WFS.xsd">
@@ -1426,10 +1415,10 @@
     #      </wps:Body>
     #   </wps:Reference>
     def getXml(self):
-<<<<<<< HEAD
-
         root = etree.Element(nspath_eval('wps:Reference', namespaces),
                              attrib={nspath_eval("xlink:href", namespaces): self.url})
+        if self.method:
+            root.attrib['method'] = self.method
         bodyElement = etree.SubElement(
             root, nspath_eval('wps:Body', namespaces))
         getFeatureElement = etree.SubElement(
@@ -1437,21 +1426,8 @@
                                              attrib={"service": "WFS",
                                                      "version": "1.1.0",
                                                      "outputFormat": "text/xml; subtype=gml/3.1.1",
-                                                     nspath_eval("xsi:schemaLocation", namespaces): "%s %s" % (namespaces['wfs'], '../wfs/1.1.0/WFS.xsd')})
-
-=======
-        
-        root = etree.Element(nspath_eval('wps:Reference', namespaces), attrib = { nspath_eval("xlink:href",namespaces) : self.url} )
-        if self.method:
-            root.attrib['method'] = self.method
-        bodyElement = etree.SubElement(root, nspath_eval('wps:Body', namespaces))
-        getFeatureElement = etree.SubElement(bodyElement, nspath_eval('wfs:GetFeature', namespaces),
-                                             attrib = { "service":"WFS",
-                                                        "version":"1.1.0",
-                                                        "outputFormat":"text/xml; subtype=gml/3.1.1",
-                                                        nspath_eval("xsi:schemaLocation",namespaces):"%s %s" % (namespaces['wfs'], WFS_SCHEMA_LOCATION)})
-        
->>>>>>> 2f78ae10
+                                                     nspath_eval("xsi:schemaLocation", namespaces): "%s %s" % (namespaces['wfs'], WFS_SCHEMA_LOCATION)})
+
         #            <wfs:Query typeName="sample:CONUS_States">
         #                <wfs:PropertyName>the_geom</wfs:PropertyName>
         #                <wfs:PropertyName>STATE</wfs:PropertyName>
